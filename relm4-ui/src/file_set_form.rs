--- conflicted
+++ resolved
@@ -169,11 +169,8 @@
     download_in_progress: bool,
     download_total_size: Option<u64>,
     download_bytes: u64,
-<<<<<<< HEAD
     download_url: String,
     download_cancel_tx: Option<async_std::channel::Sender<()>>,
-=======
->>>>>>> 488ea1b2
 }
 
 impl FileSetFormModel {
@@ -256,7 +253,6 @@
                         set_halign: gtk::Align::Start,
                     },
 
-<<<<<<< HEAD
                     gtk::Box {
                         set_orientation: gtk::Orientation::Horizontal,
                         set_spacing: 5,
@@ -276,14 +272,6 @@
                         gtk::Button {
                             set_label: "Cancel",
                             connect_clicked => FileSetFormMsg::CancelDownload,
-=======
-                    gtk::ProgressBar {
-                        #[watch]
-                        set_fraction: if let Some(total) = model.download_total_size && total > 0 {
-                            (model.download_bytes as f64 / total as f64).min(1.0)
-                        } else {
-                            0.0
->>>>>>> 488ea1b2
                         },
                     },
                 },
@@ -401,11 +389,8 @@
             download_in_progress: false,
             download_total_size: None,
             download_bytes: 0,
-<<<<<<< HEAD
             download_url: String::new(),
             download_cancel_tx: None,
-=======
->>>>>>> 488ea1b2
         };
         let file_types_dropdown = model.dropdown.widget();
 
@@ -656,25 +641,17 @@
                     self.download_in_progress = false;
                     self.download_bytes = 0;
                     self.download_total_size = None;
-<<<<<<< HEAD
                     self.download_url.clear();
                     self.download_cancel_tx = None;
-                    println!("Download completed: {} -> {:?}", url, file_path);
-=======
                     println!("Download completed: {:?}", file_path);
->>>>>>> 488ea1b2
                 }
                 HttpDownloadEvent::Failed { error } => {
                     self.download_in_progress = false;
                     self.download_bytes = 0;
                     self.download_total_size = None;
-<<<<<<< HEAD
                     self.download_url.clear();
                     self.download_cancel_tx = None;
-                    eprintln!("Download failed for {}: {}", url, error);
-=======
-                    eprintln!("Download failed for: {}", error);
->>>>>>> 488ea1b2
+                    eprintln!("Download failed: {}", error);
                 }
             },
         }
